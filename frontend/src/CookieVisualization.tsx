import React, { useState, useEffect } from "react";
import { getCookieStatus, deleteCookie } from "./api";

// Updated interfaces to match the backend response structure
interface CookieStatus {
  cookie: string; // Direct string value
  reset_time: number | null;
}

interface UselessCookie {
  cookie: string; // Direct string value
  reason: string | any; // Support both string and object formats
}

interface CookieStatusInfo {
  valid: CookieStatus[];
  dispatched: [CookieStatus, number][];
  exhausted: CookieStatus[];
  invalid: UselessCookie[];
}

// Default empty state to avoid undefined errors
const emptyCookieStatus: CookieStatusInfo = {
  valid: [],
  dispatched: [],
  exhausted: [],
  invalid: [],
};

const CookieVisualization: React.FC = () => {
  const [cookieStatus, setCookieStatus] =
    useState<CookieStatusInfo>(emptyCookieStatus);
  const [loading, setLoading] = useState(false);
  const [error, setError] = useState<string | null>(null);
  const [refreshCounter, setRefreshCounter] = useState(0);
<<<<<<< HEAD
  // State to track which cookies are expanded
  const [expandedCookies, setExpandedCookies] = useState<
    Record<string, boolean>
  >({});
=======
  const [deletingCookie, setDeletingCookie] = useState<string | null>(null);
>>>>>>> 18d66670

  const fetchCookieStatus = async () => {
    setLoading(true);
    setError(null);

    try {
      // Use the API helper function
      const data = await getCookieStatus();

      // Ensure data has proper structure, use defaults for any missing properties
      const safeData: CookieStatusInfo = {
        valid: Array.isArray(data?.valid) ? data.valid : [],
        dispatched: Array.isArray(data?.dispatched) ? data.dispatched : [],
        exhausted: Array.isArray(data?.exhausted) ? data.exhausted : [],
        invalid: Array.isArray(data?.invalid) ? data.invalid : [],
      };

      setCookieStatus(safeData);
    } catch (err) {
      setError(err instanceof Error ? err.message : String(err));
      setCookieStatus(emptyCookieStatus); // Reset to empty state on error
    } finally {
      setLoading(false);
    }
  };

  useEffect(() => {
    fetchCookieStatus();
  }, [refreshCounter]);

  const handleRefresh = () => {
    setRefreshCounter((prev) => prev + 1);
  };

  const handleDeleteCookie = async (cookie: string) => {
    if (!window.confirm("Are you sure you want to delete this cookie?")) {
      return;
    }
    
    setDeletingCookie(cookie);
    setError(null);
    
    try {
      const response = await deleteCookie(cookie);
      
      if (response.ok) {
        // Refresh the list after successful deletion
        handleRefresh();
      } else {
        if (response.status === 401) {
          setError("Authentication failed. Please provide a valid token.");
        } else {
          const errorData = await response.json();
          setError(errorData.error || `Server error (${response.status})`);
        }
      }
    } catch (err) {
      setError(err instanceof Error ? err.message : String(err));
    } finally {
      setDeletingCookie(null);
    }
  };

  const formatTimestamp = (timestamp: number): string => {
    if (!timestamp) return "N/A";
    try {
      const date = new Date(timestamp * 1000);
      return date.toLocaleString();
    } catch {
      return "Invalid date";
    }
  };

  const formatTimeElapsed = (seconds: number): string => {
    if (!seconds && seconds !== 0) return "unknown";

    if (seconds < 60) return `${seconds} sec`;
    if (seconds < 3600)
      return `${Math.floor(seconds / 60)} min ${seconds % 60} sec`;
    return `${Math.floor(seconds / 3600)} hr ${Math.floor(
      (seconds % 3600) / 60
    )} min`;
  };

  const getReasonText = (reason: any): string => {
    if (!reason) return "Unknown";

    // If reason is a string (like "Banned"), return it directly
    if (typeof reason === "string") {
      return reason;
    }

    // Handle object format
    try {
      if ("NonPro" in reason) return "Free account";
      if ("Disabled" in reason) return "Organization Disabled";
      if ("Banned" in reason) return "Banned";
      if ("Null" in reason) return "Invalid";
      if ("Restricted" in reason && typeof reason.Restricted === "number")
        return `Restricted until ${formatTimestamp(reason.Restricted)}`;
      if (
        "TooManyRequest" in reason &&
        typeof reason.TooManyRequest === "number"
      )
        return `Rate limited until ${formatTimestamp(reason.TooManyRequest)}`;
    } catch (e) {
      console.error("Error parsing reason:", e, reason);
    }

    return "Unknown";
  };

  // Generate a unique ID for each cookie to track expanded state
  const getCookieId = (cookie: string, type: string, index: number): string => {
    return `${type}-${index}-${cookie.substring(0, 8)}`;
  };

  // Toggle expanded state for a cookie
  const toggleExpand = (cookieId: string) => {
    setExpandedCookies((prev) => ({
      ...prev,
      [cookieId]: !prev[cookieId],
    }));
  };

  // Copy content to clipboard
  const copyToClipboard = (text: string, event: React.MouseEvent) => {
    event.stopPropagation(); // Prevent toggling expansion when clicking copy button
    navigator.clipboard
      .writeText(text)
      .then(() => {
        // Optional: Show a brief tooltip or notification that text was copied
        console.log("Copied to clipboard");
      })
      .catch((err) => {
        console.error("Failed to copy: ", err);
      });
  };

  // Format cookie for display with option to collapse and copy
  const formatCookieValue = (
    cookie: string,
    cookieId: string
  ): React.JSX.Element => {
    if (!cookie) return <></>;
    // remove sessionKey=
    cookie = cookie.replace(/sessionKey=sk-ant-sid01-/, "");
    const isExpanded = expandedCookies[cookieId] || false;
    const displayText = isExpanded
      ? cookie
      : `${cookie.substring(0, 30)}${cookie.length > 30 ? "..." : ""}`;

    return (
      <div className="flex flex-wrap items-center">
        <div
          className="flex items-center cursor-pointer flex-1 mr-2 min-w-0"
          onClick={() => toggleExpand(cookieId)}
        >
          <code
            className={`font-mono ${
              isExpanded ? "break-all" : "truncate"
            } w-full`}
          >
            {displayText}
          </code>
          <span className="ml-2 text-gray-500 flex-shrink-0">
            {cookie.length > 30 && (
              <svg
                xmlns="http://www.w3.org/2000/svg"
                className="h-4 w-4"
                fill="none"
                viewBox="0 0 24 24"
                stroke="currentColor"
              >
                {isExpanded ? (
                  <path
                    strokeLinecap="round"
                    strokeLinejoin="round"
                    strokeWidth={2}
                    d="M5 15l7-7 7 7"
                  />
                ) : (
                  <path
                    strokeLinecap="round"
                    strokeLinejoin="round"
                    strokeWidth={2}
                    d="M19 9l-7 7-7-7"
                  />
                )}
              </svg>
            )}
          </span>
        </div>
        <button
          onClick={(e) => copyToClipboard(cookie, e)}
          className="p-1 bg-gray-700 hover:bg-gray-600 rounded text-xs text-gray-300 focus:outline-none flex-shrink-0"
          title="Copy to clipboard"
        >
          <svg
            xmlns="http://www.w3.org/2000/svg"
            className="h-3 w-3"
            fill="none"
            viewBox="0 0 24 24"
            stroke="currentColor"
          >
            <path
              strokeLinecap="round"
              strokeLinejoin="round"
              strokeWidth={2}
              d="M8 5H6a2 2 0 00-2 2v12a2 2 0 002 2h10a2 2 0 002-2v-1M8 5a2 2 0 002 2h2a2 2 0 002-2M8 5a2 2 0 012-2h2a2 2 0 012 2m0 0h2a2 2 0 012 2v3m2 4H10m0 0l3-3m-3 3l3 3"
            />
          </svg>
        </button>
      </div>
    );
  };

  const renderDeleteButton = (cookie: string) => (
    <button
      onClick={() => handleDeleteCookie(cookie)}
      disabled={loading || deletingCookie === cookie}
      className={`ml-2 p-1 rounded-md transition-colors ${
        deletingCookie === cookie
          ? "bg-gray-700 text-gray-400 cursor-not-allowed"
          : "text-red-400 hover:text-red-300 hover:bg-red-900/30"
      }`}
      title="Delete cookie"
    >
      {deletingCookie === cookie ? (
        <svg className="animate-spin h-4 w-4" xmlns="http://www.w3.org/2000/svg" fill="none" viewBox="0 0 24 24">
          <circle className="opacity-25" cx="12" cy="12" r="10" stroke="currentColor" strokeWidth="4"></circle>
          <path className="opacity-75" fill="currentColor" d="M4 12a8 8 0 018-8V0C5.373 0 0 5.373 0 12h4zm2 5.291A7.962 7.962 0 014 12H0c0 3.042 1.135 5.824 3 7.938l3-2.647z"></path>
        </svg>
      ) : (
        <svg xmlns="http://www.w3.org/2000/svg" className="h-4 w-4" fill="none" viewBox="0 0 24 24" stroke="currentColor">
          <path strokeLinecap="round" strokeLinejoin="round" strokeWidth={2} d="M19 7l-.867 12.142A2 2 0 0116.138 21H7.862a2 2 0 01-1.995-1.858L5 7m5 4v6m4-6v6m1-10V4a1 1 0 00-1-1h-4a1 1 0 00-1 1v3M4 7h16" />
        </svg>
      )}
    </button>
  );

  return (
    <div className="space-y-6 w-full">
      <div className="flex justify-between items-center mb-4 w-full">
        <div>
          <h3 className="text-lg font-semibold text-white">Cookie Status</h3>
          <p className="text-xs text-gray-400 mt-1">
            Total:{" "}
            {cookieStatus.valid.length +
              cookieStatus.dispatched.length +
              cookieStatus.exhausted.length +
              cookieStatus.invalid.length}{" "}
            cookies
          </p>
        </div>
        <button
          onClick={handleRefresh}
          className="p-2 bg-gray-700 hover:bg-gray-600 rounded-md transition-colors text-sm"
          disabled={loading}
        >
          {loading ? (
            <span className="flex items-center">
              <svg
                className="animate-spin h-4 w-4 mr-2"
                fill="none"
                viewBox="0 0 24 24"
              >
                <circle
                  className="opacity-25"
                  cx="12"
                  cy="12"
                  r="10"
                  stroke="currentColor"
                  strokeWidth="4"
                ></circle>
                <path
                  className="opacity-75"
                  fill="currentColor"
                  d="M4 12a8 8 0 018-8V0C5.373 0 0 5.373 0 12h4zm2 5.291A7.962 7.962 0 014 12H0c0 3.042 1.135 5.824 3 7.938l3-2.647z"
                ></path>
              </svg>
              Refreshing...
            </span>
          ) : (
            <span className="flex items-center">
              <svg
                xmlns="http://www.w3.org/2000/svg"
                className="h-4 w-4 mr-2"
                fill="none"
                viewBox="0 0 24 24"
                stroke="currentColor"
              >
                <path
                  strokeLinecap="round"
                  strokeLinejoin="round"
                  strokeWidth={2}
                  d="M4 4v5h.582m15.356 2A8.001 8.001 0 004.582 9m0 0H9m11 11v-5h-.581m0 0a8.003 8.003 0 01-15.357-2m15.357 2H15"
                />
              </svg>
              Refresh
            </span>
          )}
        </button>
      </div>

      {error && (
        <div className="p-4 bg-red-900 text-red-200 border border-red-700 rounded-md">
          <p className="text-sm">{error}</p>
        </div>
      )}

      {loading &&
        cookieStatus.valid.length === 0 &&
        cookieStatus.dispatched.length === 0 &&
        cookieStatus.exhausted.length === 0 &&
        cookieStatus.invalid.length === 0 && (
          <div className="flex justify-center py-8">
            <svg
              className="animate-spin h-8 w-8 text-cyan-500"
              xmlns="http://www.w3.org/2000/svg"
              fill="none"
              viewBox="0 0 24 24"
            >
              <circle
                className="opacity-25"
                cx="12"
                cy="12"
                r="10"
                stroke="currentColor"
                strokeWidth="4"
              ></circle>
              <path
                className="opacity-75"
                fill="currentColor"
                d="M4 12a8 8 0 018-8V0C5.373 0 0 5.373 0 12h4zm2 5.291A7.962 7.962 0 014 12H0c0 3.042 1.135 5.824 3 7.938l3-2.647z"
              ></path>
            </svg>
          </div>
        )}

{cookieStatus && (
        <div className="space-y-6 w-full">
          {/* Valid Cookies */}
          <div className="rounded-lg border border-green-600 bg-gray-800 overflow-hidden w-full">
            <div className="bg-green-900 px-4 py-2 flex justify-between items-center">
              <h4 className="font-medium text-green-100">Valid Cookies</h4>
              <span className="bg-green-700 text-green-100 text-xs px-2 py-1 rounded-full">
                {cookieStatus.valid.length}
              </span>
            </div>
            {cookieStatus?.valid?.length > 0 ? (
              <div className="p-4 divide-y divide-gray-700">
<<<<<<< HEAD
                {cookieStatus.valid.map((status, index) => {
                  const cookieId = getCookieId(status.cookie, "valid", index);
                  return (
                    <div
                      key={index}
                      className="py-2 text-sm text-gray-300 flex flex-wrap justify-between items-start"
                    >
                      <div className="text-green-300 flex-grow mr-4 min-w-0 mb-1 sm:mb-0">
                        {formatCookieValue(status.cookie, cookieId)}
                      </div>
                    </div>
                  );
                })}
=======
                {cookieStatus.valid.map((status, index) => (
                  <div key={index} className="py-2 text-sm text-gray-300 flex justify-between items-center">
                    <code className="font-mono text-green-300">{formatCookieValue(status.cookie)}</code>
                    <div className="flex items-center">
                      <span className="text-gray-400">Available</span>
                      {renderDeleteButton(status.cookie)}
                    </div>
                  </div>
                ))}
>>>>>>> 18d66670
              </div>
            ) : (
              <div className="p-4 text-sm text-gray-400 italic">
                No valid cookies available
              </div>
            )}
          </div>

          {/* Dispatched Cookies */}
          <div className="rounded-lg border border-blue-600 bg-gray-800 overflow-hidden w-full">
            <div className="bg-blue-900 px-4 py-2 flex justify-between items-center">
              <h4 className="font-medium text-blue-100">In-Use Cookies</h4>
              <span className="bg-blue-700 text-blue-100 text-xs px-2 py-1 rounded-full">
                {cookieStatus.dispatched.length}
              </span>
            </div>
            {cookieStatus?.dispatched?.length > 0 ? (
              <div className="p-4 divide-y divide-gray-700">
<<<<<<< HEAD
                {cookieStatus.dispatched.map(([status, time], index) => {
                  const cookieId = getCookieId(
                    status.cookie,
                    "dispatched",
                    index
                  );
                  return (
                    <div
                      key={index}
                      className="py-2 flex flex-wrap justify-between text-sm items-start"
                    >
                      <div className="text-blue-300 flex-grow mr-4 min-w-0 mb-1 sm:mb-0">
                        {formatCookieValue(status.cookie, cookieId)}
                      </div>
                      <span className="text-gray-400 shrink-0 ml-2">
                        Used for {formatTimeElapsed(time)}
                      </span>
                    </div>
                  );
                })}
=======
                {cookieStatus.dispatched.map(([status, time], index) => (
                  <div key={index} className="py-2 flex justify-between items-center text-sm">
                    <code className="font-mono text-blue-300">{formatCookieValue(status.cookie)}</code>
                    <div className="flex items-center">
                      <span className="text-gray-400">Used for {formatTimeElapsed(time)}</span>
                      {renderDeleteButton(status.cookie)}
                    </div>
                  </div>
                ))}
>>>>>>> 18d66670
              </div>
            ) : (
              <div className="p-4 text-sm text-gray-400 italic">
                No cookies currently in use
              </div>
            )}
          </div>

          {/* Exhausted Cookies */}
          <div className="rounded-lg border border-yellow-600 bg-gray-800 overflow-hidden w-full">
            <div className="bg-yellow-900 px-4 py-2 flex justify-between items-center">
              <h4 className="font-medium text-yellow-100">Exhausted Cookies</h4>
              <span className="bg-yellow-700 text-yellow-100 text-xs px-2 py-1 rounded-full">
                {cookieStatus.exhausted.length}
              </span>
            </div>
            {cookieStatus?.exhausted?.length > 0 ? (
              <div className="p-4 divide-y divide-gray-700">
<<<<<<< HEAD
                {cookieStatus.exhausted.map((status, index) => {
                  const cookieId = getCookieId(
                    status.cookie,
                    "exhausted",
                    index
                  );
                  return (
                    <div
                      key={index}
                      className="py-2 flex flex-wrap justify-between text-sm items-start"
                    >
                      <div className="text-yellow-300 flex-grow mr-4 min-w-0 mb-1 sm:mb-0">
                        {formatCookieValue(status.cookie, cookieId)}
                      </div>
                      <span className="text-gray-400 shrink-0 ml-2">
                        {status.reset_time
                          ? `Resets at ${formatTimestamp(status.reset_time)}`
                          : "Unknown reset time"}
                      </span>
                    </div>
                  );
                })}
=======
                {cookieStatus.exhausted.map((status, index) => (
                  <div key={index} className="py-2 flex justify-between items-center text-sm">
                    <code className="font-mono text-yellow-300">{formatCookieValue(status.cookie)}</code>
                    <div className="flex items-center">
                      <span className="text-gray-400">
                        {status.reset_time 
                          ? `Resets at ${formatTimestamp(status.reset_time)}` 
                          : "Unknown reset time"}
                      </span>
                      {renderDeleteButton(status.cookie)}
                    </div>
                  </div>
                ))}
>>>>>>> 18d66670
              </div>
            ) : (
              <div className="p-4 text-sm text-gray-400 italic">
                No exhausted cookies
              </div>
            )}
          </div>

          {/* Invalid Cookies */}
          <div className="rounded-lg border border-red-600 bg-gray-800 overflow-hidden w-full">
            <div className="bg-red-900 px-4 py-2 flex justify-between items-center">
              <h4 className="font-medium text-red-100">Invalid Cookies</h4>
              <span className="bg-red-700 text-red-100 text-xs px-2 py-1 rounded-full">
                {cookieStatus.invalid.length}
              </span>
            </div>
            {cookieStatus?.invalid?.length > 0 ? (
              <div className="p-4 divide-y divide-gray-700">
<<<<<<< HEAD
                {cookieStatus.invalid.map((status, index) => {
                  const cookieId = getCookieId(status.cookie, "invalid", index);
                  return (
                    <div
                      key={index}
                      className="py-2 flex flex-wrap justify-between text-sm items-start"
                    >
                      <div className="text-red-300 flex-grow mr-4 min-w-0 mb-1 sm:mb-0">
                        {formatCookieValue(status.cookie, cookieId)}
                      </div>
                      <span className="text-gray-400 shrink-0 ml-2">
                        {getReasonText(status.reason)}
                      </span>
                    </div>
                  );
                })}
=======
                {cookieStatus.invalid.map((status, index) => (
                  <div key={index} className="py-2 flex justify-between items-center text-sm">
                    <code className="font-mono text-red-300">{formatCookieValue(status.cookie)}</code>
                    <div className="flex items-center">
                      <span className="text-gray-400">{getReasonText(status.reason)}</span>
                      {renderDeleteButton(status.cookie)}
                    </div>
                  </div>
                ))}
>>>>>>> 18d66670
              </div>
            ) : (
              <div className="p-4 text-sm text-gray-400 italic">
                No invalid cookies
              </div>
            )}
          </div>
        </div>
      )}
    </div>
  );
};

export default CookieVisualization;<|MERGE_RESOLUTION|>--- conflicted
+++ resolved
@@ -33,14 +33,11 @@
   const [loading, setLoading] = useState(false);
   const [error, setError] = useState<string | null>(null);
   const [refreshCounter, setRefreshCounter] = useState(0);
-<<<<<<< HEAD
   // State to track which cookies are expanded
   const [expandedCookies, setExpandedCookies] = useState<
     Record<string, boolean>
   >({});
-=======
   const [deletingCookie, setDeletingCookie] = useState<string | null>(null);
->>>>>>> 18d66670
 
   const fetchCookieStatus = async () => {
     setLoading(true);
@@ -393,7 +390,6 @@
             </div>
             {cookieStatus?.valid?.length > 0 ? (
               <div className="p-4 divide-y divide-gray-700">
-<<<<<<< HEAD
                 {cookieStatus.valid.map((status, index) => {
                   const cookieId = getCookieId(status.cookie, "valid", index);
                   return (
@@ -404,20 +400,13 @@
                       <div className="text-green-300 flex-grow mr-4 min-w-0 mb-1 sm:mb-0">
                         {formatCookieValue(status.cookie, cookieId)}
                       </div>
+                      <div className="flex items-center">
+                        <span className="text-gray-400">Available</span>
+                        {renderDeleteButton(status.cookie)}
+                      </div>
                     </div>
                   );
                 })}
-=======
-                {cookieStatus.valid.map((status, index) => (
-                  <div key={index} className="py-2 text-sm text-gray-300 flex justify-between items-center">
-                    <code className="font-mono text-green-300">{formatCookieValue(status.cookie)}</code>
-                    <div className="flex items-center">
-                      <span className="text-gray-400">Available</span>
-                      {renderDeleteButton(status.cookie)}
-                    </div>
-                  </div>
-                ))}
->>>>>>> 18d66670
               </div>
             ) : (
               <div className="p-4 text-sm text-gray-400 italic">
@@ -436,7 +425,6 @@
             </div>
             {cookieStatus?.dispatched?.length > 0 ? (
               <div className="p-4 divide-y divide-gray-700">
-<<<<<<< HEAD
                 {cookieStatus.dispatched.map(([status, time], index) => {
                   const cookieId = getCookieId(
                     status.cookie,
@@ -451,23 +439,13 @@
                       <div className="text-blue-300 flex-grow mr-4 min-w-0 mb-1 sm:mb-0">
                         {formatCookieValue(status.cookie, cookieId)}
                       </div>
-                      <span className="text-gray-400 shrink-0 ml-2">
-                        Used for {formatTimeElapsed(time)}
-                      </span>
+                      <div className="flex items-center">
+                        <span className="text-gray-400">Used for {formatTimeElapsed(time)}</span>
+                        {renderDeleteButton(status.cookie)}
+                      </div>
                     </div>
                   );
                 })}
-=======
-                {cookieStatus.dispatched.map(([status, time], index) => (
-                  <div key={index} className="py-2 flex justify-between items-center text-sm">
-                    <code className="font-mono text-blue-300">{formatCookieValue(status.cookie)}</code>
-                    <div className="flex items-center">
-                      <span className="text-gray-400">Used for {formatTimeElapsed(time)}</span>
-                      {renderDeleteButton(status.cookie)}
-                    </div>
-                  </div>
-                ))}
->>>>>>> 18d66670
               </div>
             ) : (
               <div className="p-4 text-sm text-gray-400 italic">
@@ -486,7 +464,6 @@
             </div>
             {cookieStatus?.exhausted?.length > 0 ? (
               <div className="p-4 divide-y divide-gray-700">
-<<<<<<< HEAD
                 {cookieStatus.exhausted.map((status, index) => {
                   const cookieId = getCookieId(
                     status.cookie,
@@ -501,29 +478,17 @@
                       <div className="text-yellow-300 flex-grow mr-4 min-w-0 mb-1 sm:mb-0">
                         {formatCookieValue(status.cookie, cookieId)}
                       </div>
-                      <span className="text-gray-400 shrink-0 ml-2">
-                        {status.reset_time
-                          ? `Resets at ${formatTimestamp(status.reset_time)}`
-                          : "Unknown reset time"}
-                      </span>
+                      <div className="flex items-center">
+                        <span className="text-gray-400">
+                          {status.reset_time 
+                            ? `Resets at ${formatTimestamp(status.reset_time)}` 
+                            : "Unknown reset time"}
+                        </span>
+                        {renderDeleteButton(status.cookie)}
+                      </div>
                     </div>
                   );
                 })}
-=======
-                {cookieStatus.exhausted.map((status, index) => (
-                  <div key={index} className="py-2 flex justify-between items-center text-sm">
-                    <code className="font-mono text-yellow-300">{formatCookieValue(status.cookie)}</code>
-                    <div className="flex items-center">
-                      <span className="text-gray-400">
-                        {status.reset_time 
-                          ? `Resets at ${formatTimestamp(status.reset_time)}` 
-                          : "Unknown reset time"}
-                      </span>
-                      {renderDeleteButton(status.cookie)}
-                    </div>
-                  </div>
-                ))}
->>>>>>> 18d66670
               </div>
             ) : (
               <div className="p-4 text-sm text-gray-400 italic">
@@ -542,7 +507,6 @@
             </div>
             {cookieStatus?.invalid?.length > 0 ? (
               <div className="p-4 divide-y divide-gray-700">
-<<<<<<< HEAD
                 {cookieStatus.invalid.map((status, index) => {
                   const cookieId = getCookieId(status.cookie, "invalid", index);
                   return (
@@ -553,23 +517,13 @@
                       <div className="text-red-300 flex-grow mr-4 min-w-0 mb-1 sm:mb-0">
                         {formatCookieValue(status.cookie, cookieId)}
                       </div>
-                      <span className="text-gray-400 shrink-0 ml-2">
-                        {getReasonText(status.reason)}
-                      </span>
+                      <div className="flex items-center">
+                        <span className="text-gray-400">{getReasonText(status.reason)}</span>
+                        {renderDeleteButton(status.cookie)}
+                      </div>
                     </div>
                   );
                 })}
-=======
-                {cookieStatus.invalid.map((status, index) => (
-                  <div key={index} className="py-2 flex justify-between items-center text-sm">
-                    <code className="font-mono text-red-300">{formatCookieValue(status.cookie)}</code>
-                    <div className="flex items-center">
-                      <span className="text-gray-400">{getReasonText(status.reason)}</span>
-                      {renderDeleteButton(status.cookie)}
-                    </div>
-                  </div>
-                ))}
->>>>>>> 18d66670
               </div>
             ) : (
               <div className="p-4 text-sm text-gray-400 italic">
